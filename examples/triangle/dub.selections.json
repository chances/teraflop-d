{
	"fileVersion": 1,
	"versions": {
		"bindbc-glfw": "0.10.1",
		"bindbc-loader": "0.3.2",
<<<<<<< HEAD
		"eventcore": "0.9.20",
		"gfm": "8.0.6",
		"intel-intrinsics": "1.10.2",
=======
		"concepts": "0.0.8",
		"derelict-util": "2.0.6",
		"gfm": "8.0.4",
		"gfx": {"path":"../../../gfx-d"},
		"intel-intrinsics": "1.3.6",
>>>>>>> 3746d381
		"libasync": "0.8.6",
		"memutils": "1.0.4",
		"taggedalgebraic": "0.11.22",
		"teraflop": {"path":"../../"},
<<<<<<< HEAD
		"wgpu-d": "0.1.0+commit.12.g2aa4be8"
=======
		"wayland": "0.2.0",
		"xcb-d": "2.1.1+1.11.1",
		"xkbcommon-d": "0.5.1"
>>>>>>> 3746d381
	}
}<|MERGE_RESOLUTION|>--- conflicted
+++ resolved
@@ -1,29 +1,15 @@
 {
 	"fileVersion": 1,
 	"versions": {
-		"bindbc-glfw": "0.10.1",
-		"bindbc-loader": "0.3.2",
-<<<<<<< HEAD
+		"bindbc-glfw": "1.0.1",
+		"bindbc-loader": "1.0.1",
 		"eventcore": "0.9.20",
 		"gfm": "8.0.6",
 		"intel-intrinsics": "1.10.2",
-=======
-		"concepts": "0.0.8",
-		"derelict-util": "2.0.6",
-		"gfm": "8.0.4",
-		"gfx": {"path":"../../../gfx-d"},
-		"intel-intrinsics": "1.3.6",
->>>>>>> 3746d381
 		"libasync": "0.8.6",
 		"memutils": "1.0.4",
 		"taggedalgebraic": "0.11.22",
 		"teraflop": {"path":"../../"},
-<<<<<<< HEAD
 		"wgpu-d": "0.1.0+commit.12.g2aa4be8"
-=======
-		"wayland": "0.2.0",
-		"xcb-d": "2.1.1+1.11.1",
-		"xkbcommon-d": "0.5.1"
->>>>>>> 3746d381
 	}
 }