{
  "name": "triangle",
  "description": "Triangle example for teraflop",
  "authors": [
    "Chance Snow"
  ],
  "license": "BSD 3-clause",
  "copyright": "Copyright © 2020, Chance Snow",
  "targetType": "executable",
  "targetPath": "../../bin",
<<<<<<< HEAD
  "systemDependencies": "glfw >= 3.2.0",
=======
  "systemDependencies": "glfw >= 3.2.0, vulkan >= 1.1.0",
>>>>>>> 3746d381
  "dependencies": {
    "teraflop": {
      "path": "../../"
    }
  },
<<<<<<< HEAD
  "postBuildCommands-linux": [
    "patchelf --set-rpath '$$ORIGIN' $PACKAGE_DIR/../../bin/triangle"
=======
  "preBuildCommands": [
    "glslc assets/shaders/triangle.vs.glsl -o assets/shaders/triangle.vs.spv",
    "glslc assets/shaders/triangle.fs.glsl -o assets/shaders/triangle.fs.spv"
  ],
  "lflags-linux": [
    "-L../../lib/glfw-3.3.2/src"
>>>>>>> 3746d381
  ]
}<|MERGE_RESOLUTION|>--- conflicted
+++ resolved
@@ -8,26 +8,20 @@
   "copyright": "Copyright © 2020, Chance Snow",
   "targetType": "executable",
   "targetPath": "../../bin",
-<<<<<<< HEAD
   "systemDependencies": "glfw >= 3.2.0",
-=======
-  "systemDependencies": "glfw >= 3.2.0, vulkan >= 1.1.0",
->>>>>>> 3746d381
   "dependencies": {
     "teraflop": {
       "path": "../../"
     }
   },
-<<<<<<< HEAD
-  "postBuildCommands-linux": [
-    "patchelf --set-rpath '$$ORIGIN' $PACKAGE_DIR/../../bin/triangle"
-=======
   "preBuildCommands": [
     "glslc assets/shaders/triangle.vs.glsl -o assets/shaders/triangle.vs.spv",
     "glslc assets/shaders/triangle.fs.glsl -o assets/shaders/triangle.fs.spv"
   ],
+  "postBuildCommands-linux": [
+    "patchelf --set-rpath '$$ORIGIN' $PACKAGE_DIR/../../bin/triangle"
+  ],
   "lflags-linux": [
     "-L../../lib/glfw-3.3.2/src"
->>>>>>> 3746d381
   ]
 }