name: Teraflop CI

on: push
#   schedule:
#   - cron: '0 0 * * SUN'

jobs:
  test:
    name: Tests

    runs-on: ubuntu-latest

    steps:
    - uses: actions/checkout@v1
    - name: Install D compiler
      uses: dlang-community/setup-dlang@v1
      with:
        compiler: ldc-latest
    - name: Cache DUB Artifacts (Posix)
      if: runner.os == 'Linux' || runner.os == 'macOS'
      uses: actions/cache@v2
      with:
        path: ~/.dub
        key: ${{ runner.os }}-dub-${{ hashFiles('**/dub.json') }}
        restore-keys: |
          ${{ runner.os }}-dub-
    - name: Install *nix Dependencies
      if: runner.os == 'Linux'
<<<<<<< HEAD
      run: sudo apt-get install --quiet -y libxcursor-dev libxi-dev libxinerama-dev libxrandr-dev
    - name: Cache DUB Artifacts (Posix)
      # if: runner.os == 'Linux' || runner.os == 'macOS'
      uses: actions/cache@v2
      with:
        path: ~/.dub
        key: ${{ runner.os }}-dub-${{ hashFiles('**/dub.json') }}
        restore-keys: |
          ${{ runner.os }}-dub-
    - name: Lint
      run: dub lint --config .dscanner.ini
    - name: Cache GLFW
      id: cache-glfw
      # if: runner.os == 'Linux'
      uses: actions/cache@v2
      with:
        path: lib/glfw-3.3.2
        key: ${{ runner.os }}-glfw
=======
      run: sudo apt-get install --quiet -y libglfw3 libglfw3-dev libxcursor-dev libxi-dev libxinerama-dev libxrandr-dev
    - name: Cache GLFW
      id: cache-glfw
      if: runner.os == 'Linux'
      uses: actions/cache@v2
      with:
        path: lib/glfw-3.3.2
        key: ${{ runner.os }}-glfw
    - name: Build GLFW
      if: runner.os == 'Linux' && steps.cache-glfw.outputs.cache-hit != 'true'
      run: make glfw
    - name: Lint
      id: lint
      run: dub lint
>>>>>>> 3746d381
    - name: Test
      id: tests
      if: always() # Run tests even if lint step fails
      run: dub test --parallel --coverage
    - name: Upload Coverage to Codecov
      # Upload test coverage even if lint step fails
      if: success() || (steps.lint.outcome == 'failure' && steps.tests.outcome == 'success')
      run: bash <(curl -s https://codecov.io/bash)<|MERGE_RESOLUTION|>--- conflicted
+++ resolved
@@ -26,7 +26,6 @@
           ${{ runner.os }}-dub-
     - name: Install *nix Dependencies
       if: runner.os == 'Linux'
-<<<<<<< HEAD
       run: sudo apt-get install --quiet -y libxcursor-dev libxi-dev libxinerama-dev libxrandr-dev
     - name: Cache DUB Artifacts (Posix)
       # if: runner.os == 'Linux' || runner.os == 'macOS'
@@ -45,22 +44,6 @@
       with:
         path: lib/glfw-3.3.2
         key: ${{ runner.os }}-glfw
-=======
-      run: sudo apt-get install --quiet -y libglfw3 libglfw3-dev libxcursor-dev libxi-dev libxinerama-dev libxrandr-dev
-    - name: Cache GLFW
-      id: cache-glfw
-      if: runner.os == 'Linux'
-      uses: actions/cache@v2
-      with:
-        path: lib/glfw-3.3.2
-        key: ${{ runner.os }}-glfw
-    - name: Build GLFW
-      if: runner.os == 'Linux' && steps.cache-glfw.outputs.cache-hit != 'true'
-      run: make glfw
-    - name: Lint
-      id: lint
-      run: dub lint
->>>>>>> 3746d381
     - name: Test
       id: tests
       if: always() # Run tests even if lint step fails
