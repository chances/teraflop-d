--- conflicted
+++ resolved
@@ -26,21 +26,12 @@
     "bindbc-glfw": "~>0.10.1",
     "concepts": "~>0.0.8",
     "gfm:math": "~>8.0",
-<<<<<<< HEAD
-    "gfx:genmesh": "~>0.2.1",
-    "gfx:graal": "~>0.2.1",
-    "gfx:vulkan": {
-      "path": "../gfx-d"
-    },
+    "gfx:genmesh": "~master",
+    "gfx:graal": "~master",
+    "gfx:vulkan": "~master",
     "libasync": "~>0.8.6",
     "msgpack-d": "~>1.0.3",
     "wasmer": "0.2.0"
-=======
-    "gfx:genmesh": "~master",
-    "gfx:graal": "~master",
-    "gfx:vulkan": "~master",
-    "libasync": "~>0.8.6"
->>>>>>> cc2b061d
   },
   "subConfigurations": {
     "bindbc-glfw": "static",
