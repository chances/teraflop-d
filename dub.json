{
  "name": "teraflop",
	"description": "An ECS game engine on a Vulkan foundation",
	"authors": [
		"Chance Snow"
  ],
  "license": "BSD 3-clause",
  "copyright": "Copyright © 2020, Chance Snow",
  "targetType": "sourceLibrary",
  "targetPath": "bin",
  "sourcePaths": [ "source" ],
  "subPackages": [
    "examples/triangle",
    "examples/cube"
  ],
<<<<<<< HEAD
  "systemDependencies": "glfw >= 3.2, ",
  "dependencies": {
    "bindbc-glfw": "~>0.10.1",
    "eventcore": "~>0.9.20",
    "gfm:math": "~>8.0",
		"wgpu-d": {
      "repository": "git+https://github.com/chances/wgpu-d.git",
      "version": "~master"
    }
=======
  "versions": ["GLFW_32"],
  "configurations": [
    {
      "name": "unittest"
    },
    {
      "name": "unittest-gpu",
      "versions": ["GPU"]
    }
  ],
  "systemDependencies": "glfw >= 3.2, vulkan >= 1.1.0",
  "dependencies": {
    "bindbc-glfw": "~>0.10.1",
    "concepts": "~>0.0.8",
    "gfm:math": "~>8.0",
    "gfx:genmesh": "~master",
    "gfx:graal": "~master",
    "gfx:vulkan": "~master",
    "libasync": "~>0.8.6"
>>>>>>> 3746d381
  },
  "subConfigurations": {
    "bindbc-glfw": "static",
    "gfx:vulkan": "glfw"
  },
  "lflags-posix": [
    "-Llib/glfw-3.3.2/src"
  ],
  "lflags-osx": [
    "-framework", "AppKit",
    "-framework", "QuartzCore",
    "-framework", "Foundation"
  ],
  "libs": ["glfw3"],
  "libs-linux": [
    "X11"
  ],
<<<<<<< HEAD
  "postBuildCommands-linux": [
    "patchelf --set-rpath '$$ORIGIN' $PACKAGE_DIR/bin/teraflop-test-library"
  ],
  "copyFiles-linux": [
    "lib/glfw-3.3.2/src/libglfw3.a"
=======
  "preBuildCommands-linux": [
    "cd $TERAFLOP_PACKAGE_DIR && make lib/glfw-3.3.2/src/libglfw3.a"
>>>>>>> 3746d381
  ]
}<|MERGE_RESOLUTION|>--- conflicted
+++ resolved
@@ -13,37 +13,15 @@
     "examples/triangle",
     "examples/cube"
   ],
-<<<<<<< HEAD
   "systemDependencies": "glfw >= 3.2, ",
   "dependencies": {
-    "bindbc-glfw": "~>0.10.1",
+    "bindbc-glfw": "~>1.0.1",
     "eventcore": "~>0.9.20",
     "gfm:math": "~>8.0",
 		"wgpu-d": {
       "repository": "git+https://github.com/chances/wgpu-d.git",
       "version": "~master"
     }
-=======
-  "versions": ["GLFW_32"],
-  "configurations": [
-    {
-      "name": "unittest"
-    },
-    {
-      "name": "unittest-gpu",
-      "versions": ["GPU"]
-    }
-  ],
-  "systemDependencies": "glfw >= 3.2, vulkan >= 1.1.0",
-  "dependencies": {
-    "bindbc-glfw": "~>0.10.1",
-    "concepts": "~>0.0.8",
-    "gfm:math": "~>8.0",
-    "gfx:genmesh": "~master",
-    "gfx:graal": "~master",
-    "gfx:vulkan": "~master",
-    "libasync": "~>0.8.6"
->>>>>>> 3746d381
   },
   "subConfigurations": {
     "bindbc-glfw": "static",
@@ -61,15 +39,13 @@
   "libs-linux": [
     "X11"
   ],
-<<<<<<< HEAD
+  "preBuildCommands-linux": [
+    "cd $TERAFLOP_PACKAGE_DIR && make lib/glfw-3.3.2/src/libglfw3.a"
+  ],
   "postBuildCommands-linux": [
     "patchelf --set-rpath '$$ORIGIN' $PACKAGE_DIR/bin/teraflop-test-library"
   ],
   "copyFiles-linux": [
     "lib/glfw-3.3.2/src/libglfw3.a"
-=======
-  "preBuildCommands-linux": [
-    "cd $TERAFLOP_PACKAGE_DIR && make lib/glfw-3.3.2/src/libglfw3.a"
->>>>>>> 3746d381
   ]
 }